import streamlit as st
import pandas as pd
import plotly.express as px
import plotly.graph_objects as go
from datetime import datetime, timedelta
import json
import requests
from urllib.parse import urlparse
import time
import sqlite3
import hashlib
import re
import os
import tempfile
from dataclasses import dataclass
from typing import List, Dict, Optional

# Page configuration - MUST BE FIRST
st.set_page_config(
    page_title="India VC Intelligence Pro",
    page_icon="🚀",
    layout="wide",
    initial_sidebar_state="expanded"
)

# Version check
st.success("✅ VERSION: Enhanced Google with AI Filtering v4.0 - FIXED DEPLOYMENT")

# Handle API imports with error checking
api_connected = False
openai = None
tavily_client = None

try:
    import openai
    openai.api_key = st.secrets["OPENAI_API_KEY"]
    
    from tavily import TavilyClient
    tavily_client = TavilyClient(api_key=st.secrets["TAVILY_API_KEY"])
    api_connected = True
    st.success("✅ APIs Connected Successfully")
except ImportError as e:
    st.error(f"❌ Missing library: {e}. Install required packages.")
except KeyError as e:
    st.error(f"❌ Missing API key: {e}. Add to Streamlit secrets.")
except Exception as e:
    st.error(f"❌ API connection failed: {e}")

# Custom CSS for premium look
st.markdown("""
<style>
    .main-header {
        background: linear-gradient(90deg, #667eea 0%, #764ba2 100%);
        padding: 1rem;
        border-radius: 10px;
        color: white;
        margin-bottom: 2rem;
    }
    .metric-card {
        background: linear-gradient(135deg, #667eea 0%, #764ba2 100%);
        padding: 1rem;
        border-radius: 10px;
        color: white;
        text-align: center;
        margin: 0.5rem 0;
    }
    .content-card {
        border: 1px solid #e0e0e0;
        border-radius: 10px;
        padding: 1rem;
        margin: 1rem 0;
        background: white;
        box-shadow: 0 2px 4px rgba(0,0,0,0.1);
    }
    .quality-badge {
        display: inline-block;
        padding: 0.25rem 0.5rem;
        border-radius: 15px;
        font-size: 0.8rem;
        font-weight: bold;
        margin: 0.25rem;
    }
    .premium-badge { background: #FFD700; color: #000; }
    .high-badge { background: #28a745; color: white; }
    .medium-badge { background: #ffc107; color: #000; }
    .low-badge { background: #6c757d; color: white; }
    .paywall-badge { background: #dc3545; color: white; }
    .fresh-badge { background: #17a2b8; color: white; }
</style>
""", unsafe_allow_html=True)

# Version header
st.markdown("""
<div class="main-header">
    <h1>🚀 India VC Intelligence Pro v4.0</h1>
    <p>Enhanced Strategic Intelligence System - Google with AI Filtering Foundation</p>
</div>
""", unsafe_allow_html=True)

# Simple Article dataclass
@dataclass
class Article:
    id: str
    title: str
    content: str
    url: str
    domain: str
    source_quality: str
    published_date: str
    search_query: str
    search_category: str
    relevance_score: int
    ai_summary: str
    key_insights: str
    is_paywall: bool
    content_freshness: str
    user_rating: Optional[int] = None
    bookmark_count: int = 0
    view_count: int = 0
    created_at: str = None

# Simplified Database Manager
class DatabaseManager:
    def __init__(self):
        # Use a simple file in temp directory for Streamlit
        self.db_path = os.path.join(tempfile.gettempdir(), "vc_intelligence.db")
        self.init_database()
    
    def init_database(self):
        """Initialize simple SQLite database"""
        try:
            conn = sqlite3.connect(self.db_path)
            cursor = conn.cursor()
            
            # Simple articles table - all TEXT fields to avoid type issues
            cursor.execute("""
                CREATE TABLE IF NOT EXISTS articles (
                    id TEXT PRIMARY KEY,
                    title TEXT,
                    content TEXT,
                    url TEXT,
                    domain TEXT,
                    source_quality TEXT,
                    published_date TEXT,
                    search_query TEXT,
                    search_category TEXT,
                    relevance_score TEXT,
                    ai_summary TEXT,
                    key_insights TEXT,
                    is_paywall TEXT,
                    content_freshness TEXT,
                    user_rating TEXT,
                    bookmark_count TEXT,
                    view_count TEXT,
                    created_at TEXT
                )
            """)
            
            # Simple feedback table
            cursor.execute("""
                CREATE TABLE IF NOT EXISTS feedback (
                    id INTEGER PRIMARY KEY AUTOINCREMENT,
                    article_id TEXT,
                    rating TEXT,
                    feedback_text TEXT,
                    created_at TEXT
                )
            """)
            
            conn.commit()
            conn.close()
            return True
            
        except Exception as e:
            st.error(f"❌ Database initialization failed: {e}")
            return False
    
    def save_article(self, article: Article):
        """Save article with simple error handling"""
        try:
            conn = sqlite3.connect(self.db_path)
            cursor = conn.cursor()
            
            # Convert all values to strings to avoid type issues
            cursor.execute("""
                INSERT OR REPLACE INTO articles 
                (id, title, content, url, domain, source_quality, published_date,
                 search_query, search_category, relevance_score, ai_summary,
                 key_insights, is_paywall, content_freshness, user_rating,
                 bookmark_count, view_count, created_at)
                VALUES (?, ?, ?, ?, ?, ?, ?, ?, ?, ?, ?, ?, ?, ?, ?, ?, ?, ?)
            """, (
                str(article.id),
                str(article.title)[:500],  # Limit length
                str(article.content)[:2000],  # Limit length
                str(article.url),
                str(article.domain),
                str(article.source_quality),
                str(article.published_date or ""),
                str(article.search_query)[:200],
                str(article.search_category),
                str(article.relevance_score),
                str(article.ai_summary or "")[:500],
                str(article.key_insights or "")[:500],
                str(article.is_paywall),
                str(article.content_freshness),
                str(article.user_rating or ""),
                str(article.bookmark_count),
                str(article.view_count),
                str(datetime.now().isoformat())
            ))
            
            conn.commit()
            conn.close()
            return True
            
        except Exception as e:
            st.error(f"❌ Failed to save article: {e}")
            return False
    
    def get_articles(self, limit=None, filters=None):
        """Get articles with simple filtering"""
        try:
            conn = sqlite3.connect(self.db_path)
            cursor = conn.cursor()
            
            query = "SELECT * FROM articles ORDER BY relevance_score DESC"
            
            if limit:
                query += f" LIMIT {limit}"
            
            cursor.execute(query)
            results = cursor.fetchall()
            conn.close()
            return results
            
        except Exception as e:
            st.error(f"❌ Failed to get articles: {e}")
            return []
    
    def save_feedback(self, article_id, rating, feedback_text=""):
        """Save user feedback"""
        try:
            conn = sqlite3.connect(self.db_path)
            cursor = conn.cursor()
            
            cursor.execute("""
                INSERT INTO feedback (article_id, rating, feedback_text, created_at)
                VALUES (?, ?, ?, ?)
            """, (str(article_id), str(rating), str(feedback_text), str(datetime.now().isoformat())))
            
            conn.commit()
            conn.close()
            return True
            
        except Exception as e:
            st.error(f"❌ Failed to save feedback: {e}")
            return False
    
    def get_analytics(self):
        """Get basic analytics"""
        try:
            articles = self.get_articles()
            
            total_articles = len(articles)
            
            # Calculate high quality (score >= 70)
            high_quality = 0
            total_score = 0
            
            for article in articles:
                try:
                    score = int(article[9]) if article[9] and str(article[9]).isdigit() else 0
                    if score >= 70:
                        high_quality += 1
                    total_score += score
                except:
                    pass
            
            avg_score = (total_score / total_articles) if total_articles > 0 else 0
            
            # Today's articles (simplified)
            today_articles = min(total_articles, 3)  # Simplified for demo
            
            return {
                'total_articles': total_articles,
                'high_quality': high_quality,
                'today_articles': today_articles,
                'avg_score': round(avg_score, 1),
                'weekly_trend': [(datetime.now().strftime('%Y-%m-%d'), total_articles)]
            }
            
        except Exception as e:
            st.error(f"❌ Analytics error: {e}")
            return {
                'total_articles': 0,
                'high_quality': 0,
                'today_articles': 0,
                'avg_score': 0,
                'weekly_trend': []
            }

<<<<<<< HEAD
# API Setup
try:
    gemini_api_key = st.secrets["GEMINI_API_KEY"]
    from tavily import TavilyClient
    tavily_client = TavilyClient(api_key=st.secrets["TAVILY_API_KEY"])
    api_connected = True
except:
    api_connected = False
    st.error("⚠️ API keys not configured. Add GEMINI_API_KEY and TAVILY_API_KEY to secrets.")
=======
# Deduplication function
def deduplicate_results(results):
    """Remove duplicate articles based on URL"""
    seen_urls = set()
    unique_results = []
    
    for article in results:
        if article.url not in seen_urls:
            seen_urls.add(article.url)
            unique_results.append(article)
    
    return unique_results
>>>>>>> 41bc20b3

# Content Analysis System
class ContentAnalyzer:
    def __init__(self):
        self.paywall_indicators = [
            'subscribe', 'premium', 'paid', 'membership', 'unlock',
            'register to read', 'sign up', 'free trial', 'paywall'
        ]
        
        self.quality_sources = {
            'premium': [
                'a16z.com', 'sequoiacap.com', 'accel.com', 'matrix.co.in',
                'elevationcapital.com', 'lightspeedindiapartners.com',
                'kalaari.com', 'nexusventurepartners.com', 'blume.vc'
            ],
            'high_quality': [
                'techcrunch.com', 'venturebeat.com', 'thenextweb.com',
                'inc42.com', 'yourstory.com', 'entrackr.com', 'vccircle.com',
                'forbes.com', 'bloomberg.com', 'reuters.com'
            ],
            'thought_leadership': [
                'medium.com', 'substack.com', 'linkedin.com', 'firstround.com',
                'nfx.com', 'greylock.com', 'bessemer.com'
            ]
        }
    
    def call_gemini_api(self, prompt):
        """Make a call to Gemini API"""
        try:
            url = f"https://generativelanguage.googleapis.com/v1beta/models/gemini-2.0-flash:generateContent?key={gemini_api_key}"
            
            payload = {
                "contents": [
                    {
                        "parts": [
                            {
                                "text": prompt
                            }
                        ]
                    }
                ]
            }
            
            headers = {
                'Content-Type': 'application/json'
            }
            
            response = requests.post(url, headers=headers, json=payload, timeout=30)
            response.raise_for_status()
            
            result = response.json()
            
            # Extract the generated text from Gemini response
            if 'candidates' in result and len(result['candidates']) > 0:
                if 'content' in result['candidates'][0] and 'parts' in result['candidates'][0]['content']:
                    return result['candidates'][0]['content']['parts'][0]['text']
            
            raise Exception("No content generated")
            
        except Exception as e:
            raise Exception(f"Gemini API call failed: {str(e)}")
    
    def detect_paywall(self, content, url):
        """Simple paywall detection"""
        content_lower = content.lower()
        return any(indicator in content_lower for indicator in self.paywall_indicators)
    
    def get_source_quality(self, domain):
        """Determine source quality"""
        for quality, domains in self.quality_sources.items():
            if any(d in domain for d in domains):
                return quality
        return 'standard'
    
    def assess_freshness(self, published_date, content):
        """Simple freshness assessment"""
        try:
            if published_date:
                # Try to parse date
                if '2024' in str(published_date) or '2025' in str(published_date):
                    return 'fresh'
                elif '2023' in str(published_date):
                    return 'recent'
                else:
                    return 'stale'
            else:
                # Check content for year indicators
                current_year = datetime.now().year
                if str(current_year) in content or str(current_year-1) in content:
                    return 'recent'
                else:
                    return 'unknown'
        except:
            return 'unknown'
    
    def simple_scoring(self, article_data):
        """Simple scoring when AI is not available"""
        text = f"{article_data['title']} {article_data['content']}".lower()
        
        score = 0
        
        # Strategic keywords scoring
        strategic_keywords = {
            'investment': 10, 'thesis': 15, 'strategy': 12, 'framework': 10,
            'scaling': 12, 'growth': 8, 'market': 8, 'venture': 8,
            'startup': 5, 'founder': 5, 'portfolio': 10, 'due diligence': 15
        }
        
        for keyword, points in strategic_keywords.items():
            if keyword in text:
                score += points
        
        # Source quality bonus
        if article_data['source_quality'] == 'premium':
            score += 25
        elif article_data['source_quality'] == 'high_quality':
            score += 15
        elif article_data['source_quality'] == 'thought_leadership':
            score += 10
        
        # Freshness modifier
        if article_data['content_freshness'] == 'fresh':
            score += 15
        elif article_data['content_freshness'] == 'recent':
            score += 10
        elif article_data['content_freshness'] == 'stale':
            score -= 20
        
        # Paywall penalty
        if article_data.get('is_paywall'):
            score -= 10
        
        return {
            'score': max(0, min(score, 100)),
            'category': 'general_intelligence',
            'strategic_value': 'Keyword-based analysis - review manually for strategic value',
            'key_insights': 'Manual review recommended for detailed insights',
            'confidence': 'medium',
            'reasoning': f'Score based on strategic keywords and source quality'
        }
    
    def enhanced_ai_analysis(self, article_data):
        """Enhanced AI analysis with fallback"""
        if not api_connected or not openai:
            return self.simple_scoring(article_data)
        
        prompt = f"""
        STRATEGIC VC INTELLIGENCE ANALYSIS

        Article: {article_data['title']}
        Content: {article_data['content'][:1000]}
        Source: {article_data['domain']} ({article_data['source_quality']})
        Freshness: {article_data['content_freshness']}

        Score this content 0-100 for strategic VC value:
        - 85-100: Investment thesis, strategic frameworks, market predictions
        - 70-84: Business methodologies, growth strategies, sector insights  
        - 55-69: Case studies, market reports, general strategy
        - 0-54: Basic news, generic advice, product launches

        Provide JSON response:
        {{
            "score": [0-100],
            "category": "investment_thesis|scaling_strategy|market_analysis|thought_leadership",
            "strategic_value": "why this matters to VCs/founders",
            "key_insights": "3-5 actionable takeaways",
            "confidence": "high|medium|low"
        }}
        """
        
        try:
<<<<<<< HEAD
            content = self.call_gemini_api(prompt)
=======
            response = openai.chat.completions.create(
                model="gpt-4o-mini",
                messages=[{"role": "user", "content": prompt}],
                max_tokens=300,
                temperature=0.1
            )
>>>>>>> 41bc20b3
            
            # Clean up response (remove code blocks if present)
            if content.startswith('```json'):
                content = content[7:-3]
            elif content.startswith('```'):
                content = content[3:-3]
            
            result = json.loads(content)
            
            # Apply source and freshness modifiers
            base_score = result.get('score', 0)
            
            if article_data['source_quality'] == 'premium':
                base_score += 15
            elif article_data['source_quality'] == 'thought_leadership':
                base_score += 8
            
            if article_data['content_freshness'] == 'stale':
                base_score -= 20
            elif article_data['content_freshness'] == 'fresh':
                base_score += 10
            
            if article_data.get('is_paywall'):
                base_score -= 10
            
            result['score'] = max(0, min(base_score, 100))
            return result
            
        except Exception as e:
            st.warning(f"AI analysis failed: {str(e)}, using fallback scoring")
            return self.simple_scoring(article_data)

# Search System
class EnhancedSearchSystem:
    def __init__(self):
        self.strategic_queries = [
            # INVESTMENT THESIS & FRAMEWORKS
            "venture capital investment thesis India 2024",
            "VC investment framework methodology",
            "startup investment philosophy India",
            "venture capital decision making process",
            "VC due diligence framework India",
            "investment strategy fintech India 2024",
            "SaaS investment thesis India",
            "B2B investment framework India",
            
            # CURRENT THOUGHT LEADERS & VCs
            "Shailendra Singh Sequoia India insights 2024",
            "Ravi Adusumalli Elevation Capital strategy",
            "Prashanth Prakash Accel Partners India",
            "Avnish Bajaj Matrix Partners insights",
            "Bejul Somaia Lightspeed Venture Partners",
            "Vani Kola Kalaari Capital portfolio strategy",
            "Karthik Reddy Blume Ventures thesis",
            "Mukul Arora Elevation Capital insights",
            
            # SECTOR-SPECIFIC INTELLIGENCE (2024 FOCUS)
            "fintech investment trends India 2024",
            "SaaS startup scaling India 2024", 
            "B2B marketplace strategy India 2024",
            "edtech investment outlook India 2024",
            "healthtech venture capital India 2024",
            "enterprise software VC India 2024",
            "AI startup investment India 2024",
            "climate tech VC India 2024",
            
            # SCALING & OPERATIONAL EXCELLENCE
            "startup scaling playbook India 2024",
            "venture capital operational support",
            "startup go-to-market strategy India",
            "product market fit framework India",
            "startup hiring strategy India 2024",
            "venture building methodology",
            "startup unit economics framework",
            "customer acquisition strategy India",
            
            # MARKET DYNAMICS & TRENDS
            "Indian startup ecosystem 2024",
            "venture capital market trends India",
            "startup valuation trends India 2024",
            "IPO readiness Indian startups",
            "venture capital exits India 2024",
            "startup funding patterns India 2024",
            "growth stage investing India",
            "late stage VC India 2024",
            
            # CONTRARIAN & EMERGING THEMES
            "contrarian venture capital views India",
            "emerging technology VC India 2024",
            "deep tech venture capital India",
            "space tech investment India",
            "Web3 crypto VC India 2024",
            "sustainable technology VC India",
            "rural market VC India 2024",
            "tier 2 city startups India"
        ]
    
    def execute_search(self, max_queries=20):
        """Execute enhanced search with progress tracking"""
        if not api_connected or not tavily_client:
            st.error("❌ Search requires API access")
            return []
        
        all_results = []
        queries_to_run = self.strategic_queries[:max_queries]
        
        progress_container = st.container()
        with progress_container:
            st.write("### 🔍 Enhanced Strategic Intelligence Discovery")
            progress_bar = st.progress(0)
            status_text = st.empty()
            
            for i, query in enumerate(queries_to_run):
                progress = (i + 1) / len(queries_to_run)
                progress_bar.progress(progress)
                status_text.text(f"Searching: {query[:50]}...")
                
                try:
                    # Search with Tavily
                    response = tavily_client.search(
                        query=query,
                        max_results=3,
                        days=180  # Last 6 months
                    )
                    
                    results = response.get('results', [])
                    
                    for result in results:
                        url = result.get('url', '')
                        domain = urlparse(url).netloc if url else 'Unknown'
                        content = result.get('content', '')
                        title = result.get('title', 'No title')
                        
                        # Skip if content too short
                        if len(content) < 100 or not title:
                            continue
                        
                        # Create unique ID
                        article_id = hashlib.md5(url.encode()).hexdigest()
                        
                        # Analyze content
                        source_quality = analyzer.get_source_quality(domain)
                        is_paywall = analyzer.detect_paywall(content, url)
                        published_date = result.get('published_date', '')
                        content_freshness = analyzer.assess_freshness(published_date, content)
                        
                        # Create article data for analysis
                        article_data = {
                            'id': article_id,
                            'title': title,
                            'content': content,
                            'url': url,
                            'domain': domain,
                            'source_quality': source_quality,
                            'published_date': published_date,
                            'search_query': query,
                            'content_freshness': content_freshness,
                            'is_paywall': is_paywall
                        }
                        
                        # Get AI analysis
                        ai_analysis = analyzer.enhanced_ai_analysis(article_data)
                        
                        # Create article object
                        article = Article(
                            id=article_id,
                            title=title,
                            content=content,
                            url=url,
                            domain=domain,
                            source_quality=source_quality,
                            published_date=published_date or "",
                            search_query=query,
                            search_category=ai_analysis.get('category', 'general'),
                            relevance_score=ai_analysis.get('score', 0),
                            ai_summary=ai_analysis.get('strategic_value', '') or "",
                            key_insights=ai_analysis.get('key_insights', '') or "",
                            is_paywall=is_paywall,
                            content_freshness=content_freshness,
                            user_rating=None,
                            bookmark_count=0,
                            view_count=0,
                            created_at=datetime.now().isoformat()
                        )
                        
                        all_results.append(article)
                        
                except Exception as e:
                    st.error(f"Query failed: {query[:30]}... - {str(e)}")
                
                # Small delay to avoid rate limits
                time.sleep(0.5)
        
        progress_container.empty()
        return all_results

# Initialize database
@st.cache_resource
def get_database():
    return DatabaseManager()

# Initialize components
try:
    db = get_database()
    analyzer = ContentAnalyzer()
    search_system = EnhancedSearchSystem()
    st.success("✅ All systems initialized successfully")
except Exception as e:
    st.error(f"❌ System initialization failed: {e}")
    db = None

# Sidebar Filters
st.sidebar.markdown("## 🔍 Intelligence Filters")

# Basic filters
min_score = st.sidebar.slider("🎯 Minimum Relevance Score", 0, 100, 55)
fresh_only = st.sidebar.checkbox("🔥 Fresh Content Only", value=False)
no_paywall = st.sidebar.checkbox("🚫 Exclude Paywall Content", value=True)

# Main Dashboard
if db:
    analytics = db.get_analytics()
else:
    analytics = {'total_articles': 0, 'high_quality': 0, 'today_articles': 0, 'avg_score': 0, 'weekly_trend': []}

# Metrics Dashboard
st.markdown("## 📊 Real-time Intelligence Dashboard")

col1, col2, col3, col4 = st.columns(4)

with col1:
    st.markdown(f"""
    <div class="metric-card">
        <h3>📄 Total Articles</h3>
        <h2>{analytics['total_articles']:,}</h2>
        <p>Strategic content database</p>
    </div>
    """, unsafe_allow_html=True)

with col2:
    st.markdown(f"""
    <div class="metric-card">
        <h3>🎯 High Quality</h3>
        <h2>{analytics['high_quality']}</h2>
        <p>Score ≥70 articles</p>
    </div>
    """, unsafe_allow_html=True)

with col3:
    st.markdown(f"""
    <div class="metric-card">
        <h3>🔥 Today</h3>
        <h2>{analytics['today_articles']}</h2>
        <p>New discoveries</p>
    </div>
    """, unsafe_allow_html=True)

with col4:
    st.markdown(f"""
    <div class="metric-card">
        <h3>⭐ Avg Score</h3>
        <h2>{analytics['avg_score']}/100</h2>
        <p>Content quality</p>
    </div>
    """, unsafe_allow_html=True)

# Main Interface Tabs
tab1, tab2, tab3 = st.tabs(["🔍 Discovery Engine", "📋 Content Library", "⚙️ System Status"])

with tab1:
    st.markdown("### 🚀 Strategic Content Discovery Engine")
    
    st.info("**🧠 Enhanced Search:** 48 strategic queries • AI analysis • Quality scoring • Database storage")
    
    if st.button("🚀 **EXECUTE ENHANCED DISCOVERY**", type="primary", use_container_width=True):
        if not api_connected:
            st.error("❌ Cannot search without API access. Please configure API keys.")
        else:
            with st.spinner("🔍 Discovering strategic intelligence..."):
                # Execute search
                search_results = search_system.execute_search(max_queries=15)  # Limited for testing
                
                if search_results:
                    # Filter results
                    filtered_results = []
                    for article in search_results:
                        # Apply filters
                        if article.relevance_score < min_score:
                            continue
                        if no_paywall and article.is_paywall:
                            continue
                        if fresh_only and article.content_freshness in ['stale', 'unknown']:
                            continue
                        
                        filtered_results.append(article)
                    
                    # Remove duplicates by URL
                    final_results = deduplicate_results(filtered_results)
                    final_results.sort(key=lambda x: x.relevance_score, reverse=True)
                    
                    # Save to database
                    saved_count = 0
                    if db:
                        for article in final_results:
                            if db.save_article(article):
                                saved_count += 1
                    
                    # Display results
                    st.success(f"🎯 **Discovery Complete!** Found {len(final_results)} strategic articles, saved {saved_count} to database")
                    
                    # Show results
                    st.markdown("### 🏆 Strategic Content Discovered")
                    
                    for i, article in enumerate(final_results[:10]):  # Show top 10
                        # Quality badges
                        quality_badge = ""
                        if article.source_quality == 'premium':
                            quality_badge = '<span class="quality-badge premium-badge">Premium VC</span>'
                        elif article.source_quality == 'high_quality':
                            quality_badge = '<span class="quality-badge high-badge">High Quality</span>'
                        
                        freshness_badge = ""
                        if article.content_freshness == 'fresh':
                            freshness_badge = '<span class="quality-badge fresh-badge">Fresh</span>'
                        
                        paywall_badge = ""
                        if article.is_paywall:
                            paywall_badge = '<span class="quality-badge paywall-badge">Paywall</span>'
                        
                        score_color = "high-badge" if article.relevance_score >= 70 else "medium-badge"
                        
                        st.markdown(f"""
                        <div class="content-card">
                            <h4>{i+1}. {article.title}</h4>
                            <p><strong>🎯 Strategic Value:</strong> {article.ai_summary}</p>
                            <p><strong>💡 Key Insights:</strong> {article.key_insights}</p>
                            <p>
                                <span class="quality-badge {score_color}">Score: {article.relevance_score}/100</span>
                                {quality_badge}
                                {freshness_badge}
                                {paywall_badge}
                            </p>
                            <p><strong>📂 Category:</strong> {article.search_category.replace('_', ' ').title()} | <strong>🌐 Source:</strong> {article.domain}</p>
                            <p><a href="{article.url}" target="_blank">🔗 Read Full Article</a></p>
                        </div>
                        """, unsafe_allow_html=True)
                        
                        # Simple feedback
                        col_fb1, col_fb2 = st.columns(2)
                        
                        with col_fb1:
                            if st.button(f"👍 Helpful", key=f"like_{article.id}"):
                                if db and db.save_feedback(article.id, 5, "Helpful content"):
                                    st.success("✅ Feedback saved!")
                        
<<<<<<< HEAD
                        with col_feedback3:
                            feedback_text = st.text_input(f"💬 Quick feedback", key=f"feedback_{article.id}", placeholder="Why is this useful/not useful?")
                            if feedback_text:
                                rating = 4 if "good" in feedback_text.lower() or "useful" in feedback_text.lower() else 3
                                db.save_feedback(article.id, rating, feedback_text)
                                st.success("Detailed feedback saved!")
                
                else:
                    st.warning("No results found. Try adjusting filters or check API connectivity.")
    
    with col_right:
        st.markdown("#### 📈 Live Discovery Stats")
        
        # Create a simple trend chart
        if analytics['weekly_trend']:
            dates = [item[0] for item in analytics['weekly_trend']]
            counts = [item[1] for item in analytics['weekly_trend']]
            
            fig_trend = go.Figure()
            fig_trend.add_trace(go.Scatter(
                x=dates,
                y=counts,
                mode='lines+markers',
                name='Daily Discoveries',
                line=dict(color='#667eea', width=3)
            ))
            fig_trend.update_layout(
                title="📈 Discovery Trend",
                height=250,
                showlegend=False,
                margin=dict(l=0, r=0, t=30, b=0)
            )
            st.plotly_chart(fig_trend, use_container_width=True)
        
        # Recent high-quality finds
        st.markdown("#### 🔥 Recent Quality Finds")
        recent_articles = db.get_articles(limit=3, filters={'min_score': 70})
        
        for article in recent_articles:
            st.write(f"⭐ **{article[5]}** - Score: {article[10]}/100")  # source_quality and relevance_score
            st.write(f"   {article[1][:60]}...")  # title
            st.write("---")

with tab2:
    st.markdown("### 📋 Strategic Content Library")
    
    # Filter controls for library
    col_filter1, col_filter2, col_filter3 = st.columns(3)
    
    with col_filter1:
        library_quality = st.selectbox("Source Quality", ["All", "Premium", "High Quality", "Thought Leadership"])
    
    with col_filter2:
        library_category = st.selectbox("Category", ["All"] + [cat.replace("All ", "") for cat in categories[1:]])
    
    with col_filter3:
        library_sort = st.selectbox("Sort By", ["Relevance Score", "Date Added", "User Rating"])
    
    # Build library filters
    lib_filters = {}
    if library_quality != "All":
        quality_map = {
            "Premium": "premium",
            "High Quality": "high_quality", 
            "Thought Leadership": "thought_leadership"
        }
        lib_filters['source_quality'] = quality_map[library_quality]
    
    if library_category != "All":
        lib_filters['category'] = library_category.lower().replace(' ', '_')
    
    # Get all articles from database
    all_articles = db.get_articles(filters=lib_filters)
    
    st.info(f"📚 **Content Library:** {len(all_articles)} strategic articles stored")
    
    # Display library content
    if all_articles:
        # Pagination
        items_per_page = 20
        total_pages = (len(all_articles) + items_per_page - 1) // items_per_page
        
        if total_pages > 1:
            page = st.number_input("Page", min_value=1, max_value=total_pages, value=1) - 1
        else:
            page = 0
        
        start_idx = page * items_per_page
        end_idx = min(start_idx + items_per_page, len(all_articles))
        page_articles = all_articles[start_idx:end_idx]
        
        st.write(f"**Showing {start_idx + 1}-{end_idx} of {len(all_articles)} articles**")
        
        for i, article_row in enumerate(page_articles):
            # Unpack article data
            (article_id, title, content, url, domain, source_quality, published_date, 
             search_query, search_category, relevance_score, ai_summary, key_insights, 
             is_paywall, content_freshness, user_rating, bookmark_count, view_count, created_at) = article_row
            
            # Create expandable article card
            with st.expander(f"📄 {title} - Score: {relevance_score}/100", expanded=False):
                col_content, col_actions = st.columns([3, 1])
                
                with col_content:
                    st.write(f"**🎯 Strategic Value:** {ai_summary}")
                    st.write(f"**💡 Key Insights:** {key_insights}")
                    st.write(f"**📂 Category:** {search_category.replace('_', ' ').title()}")
                    st.write(f"**🌐 Source:** {domain} ({source_quality})")
                    st.write(f"**📅 Content Age:** {content_freshness}")
                    if is_paywall:
                        st.warning("🔒 This content may be behind a paywall")
                
                with col_actions:
                    if st.button("🔖 Bookmark", key=f"bookmark_{article_id}"):
                        # Update bookmark count
                        st.success("Bookmarked!")
                    
                    if st.button("📊 View", key=f"view_{article_id}"):
                        # Update view count and redirect
                        st.success("Opening article...")
                        st.write(f"[🔗 Open Article]({url})")
                    
                    # Rating
                    rating = st.selectbox("Rate", [None, 1, 2, 3, 4, 5], key=f"rate_{article_id}")
                    if rating and rating != user_rating:
                        db.save_feedback(article_id, rating)
                        st.success(f"Rated {rating}/5!")
    
    else:
        st.info("No articles in library yet. Run a discovery search to populate the library.")

with tab3:
    st.markdown("### 📊 Intelligence Analytics")
    
    col_analytics1, col_analytics2 = st.columns(2)
    
    with col_analytics1:
        # Content quality distribution
        quality_articles = db.get_articles()
        if quality_articles:
            scores = [article[10] for article in quality_articles if article[10] > 0]  # relevance_score
            
            fig_quality = px.histogram(
                x=scores,
                title="🎯 Content Quality Distribution",
                nbins=20,
                labels={'x': 'Relevance Score', 'y': 'Number of Articles'}
            )
            fig_quality.update_layout(showlegend=False)
            st.plotly_chart(fig_quality, use_container_width=True)
            
            # Source quality pie chart
            source_counts = {}
            for article in quality_articles:
                source_quality = article[5]  # source_quality
                source_counts[source_quality] = source_counts.get(source_quality, 0) + 1
            
            if source_counts:
                fig_sources = px.pie(
                    values=list(source_counts.values()),
                    names=list(source_counts.keys()),
                    title="📰 Content by Source Quality"
                )
                st.plotly_chart(fig_sources, use_container_width=True)
    
    with col_analytics2:
        # Category distribution
        category_counts = {}
        freshness_counts = {}
        
        for article in quality_articles:
            category = article[8]  # search_category
            freshness = article[13]  # content_freshness
            
            category_counts[category] = category_counts.get(category, 0) + 1
            freshness_counts[freshness] = freshness_counts.get(freshness, 0) + 1
        
        if category_counts:
            fig_categories = px.bar(
                x=list(category_counts.values()),
                y=list(category_counts.keys()),
                title="📂 Content by Category",
                orientation='h'
            )
            st.plotly_chart(fig_categories, use_container_width=True)
        
        if freshness_counts:
            fig_freshness = px.bar(
                x=list(freshness_counts.keys()),
                y=list(freshness_counts.values()),
                title="⏰ Content Freshness Distribution"
            )
            st.plotly_chart(fig_freshness, use_container_width=True)
    
    # Performance metrics
    st.markdown("#### 📈 System Performance")
    
    perf_col1, perf_col2, perf_col3, perf_col4 = st.columns(4)
    
    with perf_col1:
        avg_score = sum(article[10] for article in quality_articles if article[10] > 0) / len(quality_articles) if quality_articles else 0
        st.metric("Average Quality Score", f"{avg_score:.1f}/100")
    
    with perf_col2:
        premium_count = len([a for a in quality_articles if a[5] == 'premium'])
        premium_pct = (premium_count / len(quality_articles) * 100) if quality_articles else 0
        st.metric("Premium Source %", f"{premium_pct:.1f}%")
    
    with perf_col3:
        fresh_count = len([a for a in quality_articles if a[13] in ['fresh', 'recent']])
        fresh_pct = (fresh_count / len(quality_articles) * 100) if quality_articles else 0
        st.metric("Fresh Content %", f"{fresh_pct:.1f}%")
    
    with perf_col4:
        paywall_count = len([a for a in quality_articles if a[12]])  # is_paywall
        paywall_pct = (paywall_count / len(quality_articles) * 100) if quality_articles else 0
        st.metric("Paywall Content %", f"{paywall_pct:.1f}%")

with tab4:
    st.markdown("### 🎯 Strategic Insights")
    
    # AI-generated insights based on stored content
    insights_articles = db.get_articles(limit=50, filters={'min_score': 70})
    
    if insights_articles:
        st.markdown("#### 🧠 AI-Generated Market Intelligence")
        
        # Extract themes and patterns
        categories = {}
        sources = {}
        recent_trends = []
        
        for article in insights_articles:
            category = article[8]  # search_category
            source = article[4]  # domain
            summary = article[11]  # ai_summary
            
            categories[category] = categories.get(category, 0) + 1
            sources[source] = sources.get(source, 0) + 1
            
            if article[13] == 'fresh':  # content_freshness
                recent_trends.append(summary)
        
        # Market themes
        col_insights1, col_insights2 = st.columns(2)
        
        with col_insights1:
            st.markdown("#### 🔥 Dominant Themes")
            sorted_categories = sorted(categories.items(), key=lambda x: x[1], reverse=True)
            
            for category, count in sorted_categories[:5]:
                percentage = (count / len(insights_articles) * 100)
                st.write(f"**{category.replace('_', ' ').title()}** - {count} articles ({percentage:.1f}%)")
                
                # Get sample insights from this category
                category_articles = [a for a in insights_articles if a[8] == category]
                if category_articles:
                    sample_insight = category_articles[0][11]  # ai_summary
                    st.write(f"   💡 {sample_insight[:100]}...")
                st.write("---")
        
        with col_insights2:
            st.markdown("#### 📊 Intelligence Sources")
            sorted_sources = sorted(sources.items(), key=lambda x: x[1], reverse=True)
            
            for source, count in sorted_sources[:8]:
                st.write(f"• **{source}** - {count} articles")
        
        # Recent strategic signals
        st.markdown("#### 🎯 Recent Strategic Signals")
        
        if recent_trends:
            for i, trend in enumerate(recent_trends[:5]):
                st.write(f"**Signal {i+1}:** {trend}")
        else:
            st.info("No fresh strategic signals detected. Run a new discovery search.")
        
        # Contrarian opportunities
        st.markdown("#### 🔍 Potential Contrarian Opportunities")
        
        contrarian_articles = [a for a in insights_articles if 'contrarian' in a[8]]  # search_category
        
        if contrarian_articles:
            for article in contrarian_articles[:3]:
                st.write(f"**💡 {article[1][:80]}...**")  # title
                st.write(f"   {article[11]}")  # ai_summary
                st.write("---")
        else:
            # Generate some sample contrarian insights
            st.write("**💡 Underexplored Sectors:** Look for gaps in current VC focus areas")
            st.write("**💡 Geographic Arbitrage:** Tier-2/3 city opportunities with lower competition")
            st.write("**💡 Timing Opportunities:** Sectors in trough phase of hype cycle")
    
    else:
        st.info("No strategic content available for insights. Populate the library first.")

with tab5:
    st.markdown("### ⚙️ System Configuration & Status")
    
    # API Status
    col_status1, col_status2 = st.columns(2)
    
    with col_status1:
        st.markdown("#### 🔌 API Connections")
        
        if api_connected:
            st.success("✅ **Tavily Search API** - Connected")
            st.success("✅ **Gemini AI API** - Connected")
        else:
            st.error("❌ **APIs Not Connected**")
            st.info("Add GEMINI_API_KEY and TAVILY_API_KEY to Streamlit secrets")
        
        # Database status
        try:
            total_articles = analytics['total_articles']
            st.success(f"✅ **Database** - {total_articles} articles stored")
        except:
            st.error("❌ **Database** - Connection issue")
    
    with col_status2:
        st.markdown("#### 📊 System Performance")
        
        # Show database statistics
        st.info(f"**Database Size:** {analytics['total_articles']} articles")
        st.info(f"**Quality Articles:** {analytics['high_quality']} (≥70 score)")
        st.info(f"**Average Score:** {analytics['avg_score']}/100")
        st.info(f"**Today's Additions:** {analytics['today_articles']}")
    
    # Database management
    st.markdown("#### 🗄️ Database Management")
    
    col_db1, col_db2, col_db3 = st.columns(3)
    
    with col_db1:
        if st.button("📊 Export Data"):
            # Export articles to CSV
            articles_data = db.get_articles()
            if articles_data:
                df = pd.DataFrame(articles_data, columns=[
                    'id', 'title', 'content', 'url', 'domain', 'source_quality',
                    'published_date', 'search_query', 'search_category', 
                    'relevance_score', 'ai_summary', 'key_insights', 
                    'is_paywall', 'content_freshness', 'user_rating',
                    'bookmark_count', 'view_count', 'created_at'
                ])
                csv = df.to_csv(index=False)
                st.download_button(
                    label="📥 Download CSV",
                    data=csv,
                    file_name=f"vc_intelligence_{datetime.now().strftime('%Y%m%d')}.csv",
                    mime="text/csv"
                )
            else:
                st.warning("No data to export")
    
    with col_db2:
        if st.button("🔄 Refresh Analytics"):
            st.cache_data.clear()
            st.rerun()
    
    with col_db3:
        if st.button("⚠️ Clear Database", type="secondary"):
            if st.button("⚠️ Confirm Clear", type="secondary"):
                # Clear database logic would go here
                st.warning("Database cleared!")
    
    # Search configuration
    st.markdown("#### 🔍 Search Configuration")
    
    st.write("**Current Search Queries:** 56 strategic queries covering:")
    st.write("• Investment thesis and frameworks")
    st.write("• Current thought leaders and VCs")
    st.write("• Sector-specific intelligence")
    st.write("• Scaling and operational excellence")
    st.write("• Market dynamics and trends")
    st.write("• Contrarian and emerging themes")
    
    # System alerts
    st.markdown("#### 🚨 System Alerts")
    
    if analytics['total_articles'] == 0:
        st.warning("📋 **Database Empty** - Run discovery search to populate content")
    
    if not api_connected:
        st.error("🔌 **API Issues** - Configure API keys in secrets")
    
    if analytics['today_articles'] == 0:
        st.info("🔄 **No Fresh Content** - Consider running a new discovery search")

# Footer
st.markdown("---")
st.markdown("### 🚀 System Status")

if api_connected and analytics['total_articles'] > 0:
    st.success("✅ **India VC Intelligence Pro v5.0 FULLY OPERATIONAL** • Database Connected • AI Analysis Active • Real-time Discovery Ready")
else:
    st.warning("⚠️ **System Partially Operational** • Configure APIs and populate database for full functionality")

st.markdown(f"🧠 **Enhanced VC Intelligence System** | Complete Strategic Platform | {datetime.now().strftime('%Y-%m-%d %H:%M')}")
=======
                        with col_
>>>>>>> 41bc20b3
<|MERGE_RESOLUTION|>--- conflicted
+++ resolved
@@ -300,8 +300,6 @@
                 'weekly_trend': []
             }
 
-<<<<<<< HEAD
-# API Setup
 try:
     gemini_api_key = st.secrets["GEMINI_API_KEY"]
     from tavily import TavilyClient
@@ -310,8 +308,7 @@
 except:
     api_connected = False
     st.error("⚠️ API keys not configured. Add GEMINI_API_KEY and TAVILY_API_KEY to secrets.")
-=======
-# Deduplication function
+
 def deduplicate_results(results):
     """Remove duplicate articles based on URL"""
     seen_urls = set()
@@ -323,7 +320,7 @@
             unique_results.append(article)
     
     return unique_results
->>>>>>> 41bc20b3
+
 
 # Content Analysis System
 class ContentAnalyzer:
@@ -495,16 +492,7 @@
         """
         
         try:
-<<<<<<< HEAD
             content = self.call_gemini_api(prompt)
-=======
-            response = openai.chat.completions.create(
-                model="gpt-4o-mini",
-                messages=[{"role": "user", "content": prompt}],
-                max_tokens=300,
-                temperature=0.1
-            )
->>>>>>> 41bc20b3
             
             # Clean up response (remove code blocks if present)
             if content.startswith('```json'):
@@ -860,7 +848,6 @@
                                 if db and db.save_feedback(article.id, 5, "Helpful content"):
                                     st.success("✅ Feedback saved!")
                         
-<<<<<<< HEAD
                         with col_feedback3:
                             feedback_text = st.text_input(f"💬 Quick feedback", key=f"feedback_{article.id}", placeholder="Why is this useful/not useful?")
                             if feedback_text:
@@ -1260,6 +1247,3 @@
     st.warning("⚠️ **System Partially Operational** • Configure APIs and populate database for full functionality")
 
 st.markdown(f"🧠 **Enhanced VC Intelligence System** | Complete Strategic Platform | {datetime.now().strftime('%Y-%m-%d %H:%M')}")
-=======
-                        with col_
->>>>>>> 41bc20b3
